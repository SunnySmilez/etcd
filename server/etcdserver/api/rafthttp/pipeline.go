--- conflicted
+++ resolved
@@ -56,11 +56,7 @@
 	// deprecate when we depercate v2 API
 	followerStats *stats.FollowerStats
 
-<<<<<<< HEAD
 	msgc chan raftpb.Message // pipeline实例从该通道中获取发送的消息
-=======
-	msgc chan raftpb.Message // 此处的消息在handle消费
->>>>>>> 9662f3b1
 	// wait for the handling routines
 	wg    sync.WaitGroup // 负责同步多个goroutine结束。每个pipeline实例会启动 多个后台 goroutine (默认值是 4 个) 来处理 msgc 通道中的消息，在 pipeline.stop()方 法中 必须等待这些 goroutine都结束(通过 wg.Wait()方法实现)，才能真正关闭该 pipeline 实例。
 	stopc chan struct{}
@@ -106,13 +102,8 @@
 		select {
 		case m := <-p.msgc: //获取待发送的 MsgSnap 类型的 Message
 			start := time.Now()
-<<<<<<< HEAD
-			// 发送消息
+			// 发送消息到远端
 			err := p.post(pbutil.MustMarshal(&m)) //消息序列化，然后创建 HTTP 请求并发送出去
-=======
-			// 发送消息到远端
-			err := p.post(pbutil.MustMarshal(&m))
->>>>>>> 9662f3b1
 			end := time.Now()
 
 			//记录成功失败信息
